/******************************************************************************
 * $Id$
 *
 * Project:  OpenGIS Simple Features Reference Implementation
 * Purpose:  OGRSpatialReference translation to/from "Panorama" GIS
 *           georeferencing information (also know as GIS "Integration").
 * Author:   Andrey Kiselev, dron@ak4719.spb.edu
 *
 ******************************************************************************
 * Copyright (c) 2005, Andrey Kiselev <dron@ak4719.spb.edu>
 *
 * Permission is hereby granted, free of charge, to any person obtaining a
 * copy of this software and associated documentation files (the "Software"),
 * to deal in the Software without restriction, including without limitation
 * the rights to use, copy, modify, merge, publish, distribute, sublicense,
 * and/or sell copies of the Software, and to permit persons to whom the
 * Software is furnished to do so, subject to the following conditions:
 *
 * The above copyright notice and this permission notice shall be included
 * in all copies or substantial portions of the Software.
 *
 * THE SOFTWARE IS PROVIDED "AS IS", WITHOUT WARRANTY OF ANY KIND, EXPRESS
 * OR IMPLIED, INCLUDING BUT NOT LIMITED TO THE WARRANTIES OF MERCHANTABILITY,
 * FITNESS FOR A PARTICULAR PURPOSE AND NONINFRINGEMENT. IN NO EVENT SHALL
 * THE AUTHORS OR COPYRIGHT HOLDERS BE LIABLE FOR ANY CLAIM, DAMAGES OR OTHER
 * LIABILITY, WHETHER IN AN ACTION OF CONTRACT, TORT OR OTHERWISE, ARISING
 * FROM, OUT OF OR IN CONNECTION WITH THE SOFTWARE OR THE USE OR OTHER
 * DEALINGS IN THE SOFTWARE.
 ****************************************************************************/

#include "ogr_spatialref.h"
#include "ogr_p.h"
#include "cpl_conv.h"
#include "cpl_csv.h"

CPL_CVSID("$Id$");

#define TO_DEGREES 57.2957795130823208766
#define TO_RADIANS 0.017453292519943295769

// XXX: this macro computes zone number from the central meridian parameter.
// Note, that "Panorama" parameters are set in radians.
// In degrees it means formulae:
//
//              zone = (central_meridian + 3) / 6
//
#define TO_ZONE(x) (((x) + 0.05235987755982989) / 0.1047197551196597 + 0.5)

/************************************************************************/
/*  "Panorama" projection codes.                                        */
/************************************************************************/

#define PAN_PROJ_NONE   -1L
#define PAN_PROJ_TM     1L      // Gauss-Kruger (Transverse Mercator)
#define PAN_PROJ_LCC    2L      // Lambert Conformal Conic 2SP
#define PAN_PROJ_STEREO 5L      // Stereographic
#define PAN_PROJ_AE     6L      // Azimuthal Equidistant (Postel)
#define PAN_PROJ_MERCAT 8L      // Mercator
#define PAN_PROJ_POLYC  10L     // Polyconic
#define PAN_PROJ_PS     13L     // Polar Stereographic
#define PAN_PROJ_GNOMON 15L     // Gnomonic
#define PAN_PROJ_UTM    17L     // Universal Transverse Mercator (UTM)
#define PAN_PROJ_WAG1   18L     // Wagner I (Kavraisky VI)
#define PAN_PROJ_MOLL   19L     // Mollweide
#define PAN_PROJ_EC     20L     // Equidistant Conic
#define PAN_PROJ_LAEA   24L     // Lambert Azimuthal Equal Area
#define PAN_PROJ_EQC    27L     // Equirectangular
#define PAN_PROJ_CEA    28L     // Cylindrical Equal Area (Lambert)
#define PAN_PROJ_IMWP   29L     // International Map of the World Polyconic
#define PAN_PROJ_MILLER 34L     // Miller
<<<<<<< HEAD


=======
>>>>>>> a154a4de
/************************************************************************/
/*  "Panorama" datum codes.                                             */
/************************************************************************/

#define PAN_DATUM_NONE      -1L
#define PAN_DATUM_PULKOVO42 1L  // Pulkovo 1942
#define PAN_DATUM_WGS84     2L  // WGS84

/************************************************************************/
/*  "Panorama" ellipsod codes.                                          */
/************************************************************************/

#define PAN_ELLIPSOID_NONE          -1L
#define PAN_ELLIPSOID_KRASSOVSKY    1L  // Krassovsky, 1940
#define PAN_ELLIPSOID_WGS72         2L  // WGS, 1972
#define PAN_ELLIPSOID_INT1924       3L  // International, 1924 (Hayford, 1909)
#define PAN_ELLIPSOID_CLARCKE1880   4L  // Clarke, 1880
#define PAN_ELLIPSOID_CLARCKE1866   5L  // Clarke, 1866 (NAD1927)
#define PAN_ELLIPSOID_EVEREST1830   6L  // Everest, 1830
#define PAN_ELLIPSOID_BESSEL1841    7L  // Bessel, 1841
#define PAN_ELLIPSOID_AIRY1830      8L  // Airy, 1830
#define PAN_ELLIPSOID_WGS84         9L  // WGS, 1984 (GPS)

/************************************************************************/
/*  Correspondence between "Panorama" and EPSG datum codes.             */
/************************************************************************/

static const long aoDatums[] =
{
    0,
    4284,   // Pulkovo, 1942
    4326,   // WGS, 1984,
    4277,   // OSGB 1936 (British National Grid)
    0,
    0,
    0,
    0,
    0,
    4200    // Pulkovo, 1995
};

#define NUMBER_OF_DATUMS        (long)(sizeof(aoDatums)/sizeof(aoDatums[0]))

/************************************************************************/
/*  Correspondence between "Panorama" and EPSG ellipsoid codes.         */
/************************************************************************/

static const long aoEllips[] =
{
    0,
    7024,   // Krassovsky, 1940
    7043,   // WGS, 1972
    7022,   // International, 1924 (Hayford, 1909)
    7034,   // Clarke, 1880
    7008,   // Clarke, 1866 (NAD1927)
    7015,   // Everest, 1830
    7004,   // Bessel, 1841
    7001,   // Airy, 1830
    7030,   // WGS, 1984 (GPS)
    0,      // FIXME: PZ90.02
    7019,   // GRS, 1980 (NAD1983)
    7022,   // International, 1924 (Hayford, 1909) XXX?
    7036,   // South American, 1969
    7021,   // Indonesian, 1974
    7020,   // Helmert 1906
    0,      // FIXME: Fisher 1960
    0,      // FIXME: Fisher 1968
    0,      // FIXME: Haff 1960
    7042,   // Everest, 1830
    7003   // Australian National, 1965
};

#define NUMBER_OF_ELLIPSOIDS    (sizeof(aoEllips)/sizeof(aoEllips[0]))

/************************************************************************/
/*                        OSRImportFromPanorama()                       */
/************************************************************************/

OGRErr OSRImportFromPanorama( OGRSpatialReferenceH hSRS,
                              long iProjSys, long iDatum, long iEllips,
                              double *padfPrjParams )

{
    VALIDATE_POINTER1( hSRS, "OSRImportFromPanorama", CE_Failure );

    return ((OGRSpatialReference *) hSRS)->importFromPanorama( iProjSys,
                                                               iDatum,iEllips,
                                                               padfPrjParams );
}

/************************************************************************/
/*                          importFromPanorama()                        */
/************************************************************************/

/**
 * Import coordinate system from "Panorama" GIS projection definition.
 *
 * This method will import projection definition in style, used by
 * "Panorama" GIS.
 *
 * This function is the equivalent of the C function OSRImportFromPanorama().
 *
 * @param iProjSys Input projection system code, used in GIS "Panorama".
 *
 *      <h4>Supported Projections</h4>
 * <pre>
 *      1:  Gauss-Kruger (Transverse Mercator)
 *      2:  Lambert Conformal Conic 2SP
 *      5:  Stereographic
 *      6:  Azimuthal Equidistant (Postel)
 *      8:  Mercator
 *      10: Polyconic
 *      13: Polar Stereographic
 *      15: Gnomonic
 *      17: Universal Transverse Mercator (UTM)
 *      18: Wagner I (Kavraisky VI)
 *      19: Mollweide
 *      20: Equidistant Conic
 *      24: Lambert Azimuthal Equal Area
 *      27: Equirectangular
 *      28: Cylindrical Equal Area (Lambert)
 *      29: International Map of the World Polyconic
 * </pre>
 *
 * @param iDatum Input coordinate system.
 *
 *      <h4>Supported Datums</h4>
 * <pre>
 *       1: Pulkovo, 1942
 *       2: WGS, 1984
 *       3: OSGB 1936 (British National Grid)
 *       9: Pulkovo, 1995
 * </pre>
 *
 * @param iEllips Input spheroid.
 * 
 *      <h4>Supported Spheroids</h4>
 * <pre>
 *       1: Krassovsky, 1940
 *       2: WGS, 1972
 *       3: International, 1924 (Hayford, 1909)
 *       4: Clarke, 1880
 *       5: Clarke, 1866 (NAD1927)
 *       6: Everest, 1830
 *       7: Bessel, 1841
 *       8: Airy, 1830
 *       9: WGS, 1984 (GPS)
 * </pre>
 *
 * @param padfPrjParams Array of 8 coordinate system parameters:
 *
 * <pre>
 *      [0]  Latitude of the first standard parallel (radians)
 *      [1]  Latitude of the second standard parallel (radians)
 *      [2]  Latitude of center of projection (radians)
 *      [3]  Longitude of center of projection (radians)
 *      [4]  Scaling factor
 *      [5]  False Easting
 *      [6]  False Northing
 *      [7]  Zone number
 * </pre>
 *
 * Particular projection uses different parameters, unused ones may be set to
 * zero. If NULL supplied instead of array pointer default values will be used
 * (i.e., zeroes).
 *
 * @return OGRERR_NONE on success or an error code in case of failure. 
 */

OGRErr OGRSpatialReference::importFromPanorama( long iProjSys, long iDatum,
                                                long iEllips,
                                                double *padfPrjParams )

{
    Clear();

/* -------------------------------------------------------------------- */
/*      Use safe defaults if projection parameters are not supplied.    */
/* -------------------------------------------------------------------- */
    int     bProjAllocated = FALSE;

    if( padfPrjParams == NULL )
    {
        int     i;

        padfPrjParams = (double *)CPLMalloc( 8 * sizeof(double) );
        if ( !padfPrjParams )
            return OGRERR_NOT_ENOUGH_MEMORY;
        for ( i = 0; i < 7; i++ )
            padfPrjParams[i] = 0.0;
        bProjAllocated = TRUE;
    }

/* -------------------------------------------------------------------- */
/*      Operate on the basis of the projection code.                    */
/* -------------------------------------------------------------------- */
    switch ( iProjSys )
    {
        case PAN_PROJ_NONE:
            break;

        case PAN_PROJ_UTM:
            {
                long nZone;

                if ( padfPrjParams[7] == 0.0 )
                    nZone = (long)TO_ZONE(padfPrjParams[3]);
                else
                    nZone = (long) padfPrjParams[7];

                // XXX: no way to determine south hemisphere. Always assume
                // nothern hemisphere.
                SetUTM( nZone, TRUE );
            }
            break;

        case PAN_PROJ_WAG1:
            SetWagner( 1, 0.0,
                       padfPrjParams[5], padfPrjParams[6] );
            break;

        case PAN_PROJ_MERCAT:
            SetMercator( TO_DEGREES * padfPrjParams[0],
                         TO_DEGREES * padfPrjParams[3],
                         padfPrjParams[4],
                         padfPrjParams[5], padfPrjParams[6] );
            break;

        case PAN_PROJ_PS:
            SetPS( TO_DEGREES * padfPrjParams[2],
                   TO_DEGREES * padfPrjParams[3],
                   padfPrjParams[4],
                   padfPrjParams[5], padfPrjParams[6] );
            break;

        case PAN_PROJ_POLYC:
            SetPolyconic( TO_DEGREES * padfPrjParams[2],
                          TO_DEGREES * padfPrjParams[3],
                          padfPrjParams[5], padfPrjParams[6] );
            break;

        case PAN_PROJ_EC:
            SetEC( TO_DEGREES * padfPrjParams[0],
                   TO_DEGREES * padfPrjParams[1],
                   TO_DEGREES * padfPrjParams[2],
                   TO_DEGREES * padfPrjParams[3],
                   padfPrjParams[5], padfPrjParams[6] );
            break;

        case PAN_PROJ_LCC:
            SetLCC( TO_DEGREES * padfPrjParams[0],
                    TO_DEGREES * padfPrjParams[1],
                    TO_DEGREES * padfPrjParams[2],
                    TO_DEGREES * padfPrjParams[3],
                    padfPrjParams[5], padfPrjParams[6] );
            break;

        case PAN_PROJ_TM:
            {
                // XXX: we need zone number to compute false easting
                // parameter, because usually it is not contained in the
                // "Panorama" projection definition.
                // FIXME: what to do with negative values?
                long    nZone;
                double  dfCenterLong;

                if ( padfPrjParams[7] == 0.0 )
                {
                    nZone = (long)TO_ZONE(padfPrjParams[3]);
                    dfCenterLong = TO_DEGREES * padfPrjParams[3];
                }
                else
                {
                    nZone = (long) padfPrjParams[7];
                    dfCenterLong = 6 * nZone - 3;
                }

                padfPrjParams[5] = nZone * 1000000.0 + 500000.0;
                padfPrjParams[4] = 1.0;
                SetTM( TO_DEGREES * padfPrjParams[2],
                       dfCenterLong,
                       padfPrjParams[4],
                       padfPrjParams[5], padfPrjParams[6] );
            }
            break;

        case PAN_PROJ_STEREO:
            SetStereographic( TO_DEGREES * padfPrjParams[2],
                              TO_DEGREES * padfPrjParams[3],
                              padfPrjParams[4],
                              padfPrjParams[5], padfPrjParams[6] );
            break;

        case PAN_PROJ_AE:
            SetAE( TO_DEGREES * padfPrjParams[0],
                   TO_DEGREES * padfPrjParams[3],
                   padfPrjParams[5], padfPrjParams[6] );
            break;

        case PAN_PROJ_GNOMON:
            SetGnomonic( TO_DEGREES * padfPrjParams[2],
                         TO_DEGREES * padfPrjParams[3],
                         padfPrjParams[5], padfPrjParams[6] );
            break;

        case PAN_PROJ_MOLL:
            SetMollweide( TO_DEGREES * padfPrjParams[3],
                          padfPrjParams[5], padfPrjParams[6] );
            break;

        case PAN_PROJ_LAEA:
            SetLAEA( TO_DEGREES * padfPrjParams[0],
                     TO_DEGREES * padfPrjParams[3],
                     padfPrjParams[5], padfPrjParams[6] );
            break;

        case PAN_PROJ_EQC:
            SetEquirectangular( TO_DEGREES * padfPrjParams[0],
                                TO_DEGREES * padfPrjParams[3],
                                padfPrjParams[5], padfPrjParams[6] );
            break;

        case PAN_PROJ_CEA:
            SetCEA( TO_DEGREES * padfPrjParams[0],
                    TO_DEGREES * padfPrjParams[3],
                    padfPrjParams[5], padfPrjParams[6] );
            break;

        case PAN_PROJ_IMWP:
            SetIWMPolyconic( TO_DEGREES * padfPrjParams[0],
                             TO_DEGREES * padfPrjParams[1],
                             TO_DEGREES * padfPrjParams[3],
                             padfPrjParams[5], padfPrjParams[6] );
            break;

        case PAN_PROJ_MILLER:
            SetMC(TO_DEGREES * padfPrjParams[5],
                TO_DEGREES * padfPrjParams[4],
                padfPrjParams[6], padfPrjParams[7]);
            break;

        default:
            CPLDebug( "OSR_Panorama", "Unsupported projection: %ld", iProjSys );
            SetLocalCS( CPLString().Printf("\"Panorama\" projection number %ld",
                                   iProjSys) );
            break;

    }

/* -------------------------------------------------------------------- */
/*      Try to translate the datum/spheroid.                            */
/* -------------------------------------------------------------------- */

    if ( !IsLocal() )
    {
        if ( iDatum > 0 && iDatum < NUMBER_OF_DATUMS && aoDatums[iDatum] )
        {
            OGRSpatialReference oGCS;
            oGCS.importFromEPSG( aoDatums[iDatum] );
            CopyGeogCSFrom( &oGCS );
        }

        else if ( iEllips > 0
                  && iEllips < (long)NUMBER_OF_ELLIPSOIDS
                  && aoEllips[iEllips] )
        {
            char    *pszName = NULL;
            double  dfSemiMajor, dfInvFlattening;

            if ( OSRGetEllipsoidInfo( aoEllips[iEllips], &pszName,
                            &dfSemiMajor, &dfInvFlattening ) == OGRERR_NONE )
            {
                SetGeogCS( CPLString().Printf(
                            "Unknown datum based upon the %s ellipsoid",
                            pszName ),
                           CPLString().Printf(
                            "Not specified (based on %s spheroid)", pszName ),
                           pszName, dfSemiMajor, dfInvFlattening,
                           NULL, 0.0, NULL, 0.0 );
                SetAuthority( "SPHEROID", "EPSG", aoEllips[iEllips] );
            }
            else
            {
                CPLError( CE_Warning, CPLE_AppDefined,
                          "Failed to lookup ellipsoid code %ld, likely due to"
                          " missing GDAL gcs.csv\n"
                          " file.  Falling back to use Pulkovo 42.", iEllips );
                SetWellKnownGeogCS( "EPSG:4284" );
            }

            if ( pszName )
                CPLFree( pszName );
        }

        else
        {
            CPLError( CE_Warning, CPLE_AppDefined,
                      "Wrong datum code %ld. Supported datums are 1--%ld only.\n"
                      "Falling back to use Pulkovo 42.",
                      iDatum, NUMBER_OF_DATUMS - 1 );
            SetWellKnownGeogCS( "EPSG:4284" );
        }
    }

/* -------------------------------------------------------------------- */
/*      Grid units translation                                          */
/* -------------------------------------------------------------------- */
    if( IsLocal() || IsProjected() )
        SetLinearUnits( SRS_UL_METER, 1.0 );

    FixupOrdering();

    if ( bProjAllocated && padfPrjParams )
        CPLFree( padfPrjParams );

    return OGRERR_NONE;
}

/************************************************************************/
/*                      OSRExportToPanorama()                           */
/************************************************************************/

OGRErr OSRExportToPanorama( OGRSpatialReferenceH hSRS,
                            long *piProjSys, long *piDatum, long *piEllips,
                            long *piZone, double *padfPrjParams )

{
    VALIDATE_POINTER1( hSRS, "OSRExportToPanorama", CE_Failure );
    VALIDATE_POINTER1( piProjSys, "OSRExportToPanorama", CE_Failure );
    VALIDATE_POINTER1( piDatum, "OSRExportToPanorama", CE_Failure );
    VALIDATE_POINTER1( piEllips, "OSRExportToPanorama", CE_Failure );
    VALIDATE_POINTER1( padfPrjParams, "OSRExportToPanorama", CE_Failure );

    return ((OGRSpatialReference *) hSRS)->exportToPanorama( piProjSys,
                                                             piDatum, piEllips,
                                                             piZone,
                                                             padfPrjParams );
}

/************************************************************************/
/*                           exportToPanorama()                         */
/************************************************************************/

/**
 * Export coordinate system in "Panorama" GIS projection definition.
 *
 * This method is the equivalent of the C function OSRExportToPanorama().
 *
 * @param piProjSys Pointer to variable, where the projection system code will
 * be returned.
 *
 * @param piDatum Pointer to variable, where the coordinate system code will
 * be returned.
 *
 * @param piEllips Pointer to variable, where the spheroid code will be
 * returned.
 * 
 * @param piZone Pointer to variable, where the zone for UTM projection
 * system will be returned.
 *
 * @param padfPrjParams an existing 7 double buffer into which the
 * projection parameters will be placed. See importFromPanorama()
 * for the list of parameters.
 * 
 * @return OGRERR_NONE on success or an error code on failure. 
 */

OGRErr OGRSpatialReference::exportToPanorama( long *piProjSys, long *piDatum,
                                              long *piEllips, long *piZone,
                                              double *padfPrjParams ) const

{
    CPLAssert( padfPrjParams );

    const char  *pszProjection = GetAttrValue("PROJECTION");

/* -------------------------------------------------------------------- */
/*      Fill all projection parameters with zero.                       */
/* -------------------------------------------------------------------- */
    int     i;

    *piDatum = 0L;
    *piEllips = 0L;
    *piZone = 0L;
    for ( i = 0; i < 7; i++ )
        padfPrjParams[i] = 0.0;

/* ==================================================================== */
/*      Handle the projection definition.                               */
/* ==================================================================== */
    if( IsLocal() )
        *piProjSys = PAN_PROJ_NONE;

    else if( pszProjection == NULL )
    {
#ifdef DEBUG
        CPLDebug( "OSR_Panorama",
                  "Empty projection definition, considered as Geographic" );
#endif
        *piProjSys = PAN_PROJ_NONE;
    }

    else if( EQUAL(pszProjection, SRS_PT_MERCATOR_1SP) )
    {
        *piProjSys = PAN_PROJ_MERCAT;
        padfPrjParams[3] =
            TO_RADIANS * GetNormProjParm( SRS_PP_CENTRAL_MERIDIAN, 0.0 );
        padfPrjParams[0] = 
            TO_RADIANS * GetNormProjParm( SRS_PP_LATITUDE_OF_ORIGIN, 0.0 );
        padfPrjParams[4] = GetNormProjParm( SRS_PP_SCALE_FACTOR, 1.0 );
        padfPrjParams[5] = GetNormProjParm( SRS_PP_FALSE_EASTING, 0.0 );
        padfPrjParams[6] = GetNormProjParm( SRS_PP_FALSE_NORTHING, 0.0 );
    }

    else if( EQUAL(pszProjection, SRS_PT_POLAR_STEREOGRAPHIC) )
    {
        *piProjSys = PAN_PROJ_PS;
        padfPrjParams[3] =
            TO_RADIANS * GetNormProjParm( SRS_PP_CENTRAL_MERIDIAN, 0.0 );
        padfPrjParams[2] = 
            TO_RADIANS * GetNormProjParm( SRS_PP_LATITUDE_OF_ORIGIN, 0.0 );
        padfPrjParams[4] = GetNormProjParm( SRS_PP_SCALE_FACTOR, 1.0 );
        padfPrjParams[5] = GetNormProjParm( SRS_PP_FALSE_EASTING, 0.0 );
        padfPrjParams[6] = GetNormProjParm( SRS_PP_FALSE_NORTHING, 0.0 );
    }

    else if( EQUAL(pszProjection, SRS_PT_POLYCONIC) )
    {
        *piProjSys = PAN_PROJ_POLYC;
        padfPrjParams[3] =
            TO_RADIANS * GetNormProjParm( SRS_PP_CENTRAL_MERIDIAN, 0.0 );
        padfPrjParams[2] = 
            TO_RADIANS * GetNormProjParm( SRS_PP_LATITUDE_OF_ORIGIN, 0.0 );
        padfPrjParams[5] = GetNormProjParm( SRS_PP_FALSE_EASTING, 0.0 );
        padfPrjParams[6] = GetNormProjParm( SRS_PP_FALSE_NORTHING, 0.0 );
    }

    else if( EQUAL(pszProjection, SRS_PT_EQUIDISTANT_CONIC) )
    {
        *piProjSys = PAN_PROJ_EC;
        padfPrjParams[0] =
            TO_RADIANS * GetNormProjParm( SRS_PP_STANDARD_PARALLEL_1, 0.0 );
        padfPrjParams[1] = 
            TO_RADIANS * GetNormProjParm( SRS_PP_STANDARD_PARALLEL_2, 0.0 );
        padfPrjParams[3] =
            TO_RADIANS * GetNormProjParm( SRS_PP_CENTRAL_MERIDIAN, 0.0 );
        padfPrjParams[2] = 
            TO_RADIANS * GetNormProjParm( SRS_PP_LATITUDE_OF_ORIGIN, 0.0 );
        padfPrjParams[5] = GetNormProjParm( SRS_PP_FALSE_EASTING, 0.0 );
        padfPrjParams[6] = GetNormProjParm( SRS_PP_FALSE_NORTHING, 0.0 );
    }

    else if( EQUAL(pszProjection, SRS_PT_LAMBERT_CONFORMAL_CONIC_2SP) )
    {
        *piProjSys = PAN_PROJ_LCC;
        padfPrjParams[0] =
            TO_RADIANS * GetNormProjParm( SRS_PP_STANDARD_PARALLEL_1, 0.0 );
        padfPrjParams[1] = 
            TO_RADIANS * GetNormProjParm( SRS_PP_STANDARD_PARALLEL_2, 0.0 );
        padfPrjParams[3] =
            TO_RADIANS * GetNormProjParm( SRS_PP_CENTRAL_MERIDIAN, 0.0 );
        padfPrjParams[2] = 
            TO_RADIANS * GetNormProjParm( SRS_PP_LATITUDE_OF_ORIGIN, 0.0 );
        padfPrjParams[5] = GetNormProjParm( SRS_PP_FALSE_EASTING, 0.0 );
        padfPrjParams[6] = GetNormProjParm( SRS_PP_FALSE_NORTHING, 0.0 );
    }

    else if( EQUAL(pszProjection, SRS_PT_TRANSVERSE_MERCATOR) )
    {
        int bNorth;

        *piZone = GetUTMZone( &bNorth );

        if( *piZone != 0 )
        {
            *piProjSys = PAN_PROJ_UTM;
            if( !bNorth )
                *piZone = - *piZone;
        }            
        else
        {
            *piProjSys = PAN_PROJ_TM;
            padfPrjParams[3] =
                TO_RADIANS * GetNormProjParm( SRS_PP_CENTRAL_MERIDIAN, 0.0 );
            padfPrjParams[2] = 
                TO_RADIANS * GetNormProjParm( SRS_PP_LATITUDE_OF_ORIGIN, 0.0 );
            padfPrjParams[4] =
                GetNormProjParm( SRS_PP_SCALE_FACTOR, 1.0 );
            padfPrjParams[5] =
                GetNormProjParm( SRS_PP_FALSE_EASTING, 0.0 );
            padfPrjParams[6] =
                GetNormProjParm( SRS_PP_FALSE_NORTHING, 0.0 );
        }
    }

    else if( EQUAL(pszProjection, SRS_PT_WAGNER_I) )
    {
        *piProjSys = PAN_PROJ_WAG1;
        padfPrjParams[5] = GetNormProjParm( SRS_PP_FALSE_EASTING, 0.0 );
        padfPrjParams[6] = GetNormProjParm( SRS_PP_FALSE_NORTHING, 0.0 );
    }

    else if( EQUAL(pszProjection, SRS_PT_STEREOGRAPHIC) )
    {
        *piProjSys = PAN_PROJ_STEREO;
        padfPrjParams[3] =
            TO_RADIANS * GetNormProjParm( SRS_PP_CENTRAL_MERIDIAN, 0.0 );
        padfPrjParams[2] = 
            TO_RADIANS * GetNormProjParm( SRS_PP_LATITUDE_OF_ORIGIN, 0.0 );
        padfPrjParams[4] = GetNormProjParm( SRS_PP_SCALE_FACTOR, 1.0 );
        padfPrjParams[5] = GetNormProjParm( SRS_PP_FALSE_EASTING, 0.0 );
        padfPrjParams[6] = GetNormProjParm( SRS_PP_FALSE_NORTHING, 0.0 );
    }

    else if( EQUAL(pszProjection, SRS_PT_AZIMUTHAL_EQUIDISTANT) )
    {
        *piProjSys = PAN_PROJ_AE;
        padfPrjParams[3] =
            TO_RADIANS * GetNormProjParm( SRS_PP_LONGITUDE_OF_CENTER, 0.0 );
        padfPrjParams[0] = 
            TO_RADIANS * GetNormProjParm( SRS_PP_LATITUDE_OF_CENTER, 0.0 );
        padfPrjParams[5] = GetNormProjParm( SRS_PP_FALSE_EASTING, 0.0 );
        padfPrjParams[6] = GetNormProjParm( SRS_PP_FALSE_NORTHING, 0.0 );
    }

    else if( EQUAL(pszProjection, SRS_PT_GNOMONIC) )
    {
        *piProjSys = PAN_PROJ_GNOMON;
        padfPrjParams[3] =
            TO_RADIANS * GetNormProjParm( SRS_PP_CENTRAL_MERIDIAN, 0.0 );
        padfPrjParams[2] = 
            TO_RADIANS * GetNormProjParm( SRS_PP_LATITUDE_OF_ORIGIN, 0.0 );
        padfPrjParams[5] = GetNormProjParm( SRS_PP_FALSE_EASTING, 0.0 );
        padfPrjParams[6] = GetNormProjParm( SRS_PP_FALSE_NORTHING, 0.0 );
    }

    else if( EQUAL(pszProjection, SRS_PT_MOLLWEIDE) )
    {
        *piProjSys = PAN_PROJ_MOLL;
        padfPrjParams[3] =
            TO_RADIANS * GetNormProjParm( SRS_PP_CENTRAL_MERIDIAN, 0.0 );
        padfPrjParams[5] = GetNormProjParm( SRS_PP_FALSE_EASTING, 0.0 );
        padfPrjParams[6] = GetNormProjParm( SRS_PP_FALSE_NORTHING, 0.0 );
    }

    else if( EQUAL(pszProjection, SRS_PT_LAMBERT_AZIMUTHAL_EQUAL_AREA) )
    {
        *piProjSys = PAN_PROJ_LAEA;
        padfPrjParams[3] =
            TO_RADIANS * GetNormProjParm( SRS_PP_CENTRAL_MERIDIAN, 0.0 );
        padfPrjParams[0] = 
            TO_RADIANS * GetNormProjParm( SRS_PP_LATITUDE_OF_ORIGIN, 0.0 );
        padfPrjParams[5] = GetNormProjParm( SRS_PP_FALSE_EASTING, 0.0 );
        padfPrjParams[6] = GetNormProjParm( SRS_PP_FALSE_NORTHING, 0.0 );
    }

    else if( EQUAL(pszProjection, SRS_PT_EQUIRECTANGULAR) )
    {
        *piProjSys = PAN_PROJ_EQC;
        padfPrjParams[3] =
            TO_RADIANS * GetNormProjParm( SRS_PP_CENTRAL_MERIDIAN, 0.0 );
        padfPrjParams[0] = 
            TO_RADIANS * GetNormProjParm( SRS_PP_LATITUDE_OF_ORIGIN, 0.0 );
        padfPrjParams[5] = GetNormProjParm( SRS_PP_FALSE_EASTING, 0.0 );
        padfPrjParams[6] = GetNormProjParm( SRS_PP_FALSE_NORTHING, 0.0 );
    }

    else if( EQUAL(pszProjection, SRS_PT_CYLINDRICAL_EQUAL_AREA) )
    {
        *piProjSys = PAN_PROJ_CEA;
        padfPrjParams[3] =
            TO_RADIANS * GetNormProjParm( SRS_PP_CENTRAL_MERIDIAN, 0.0 );
        padfPrjParams[2] = 
            TO_RADIANS * GetNormProjParm( SRS_PP_STANDARD_PARALLEL_1, 0.0 );
        padfPrjParams[5] = GetNormProjParm( SRS_PP_FALSE_EASTING, 0.0 );
        padfPrjParams[6] = GetNormProjParm( SRS_PP_FALSE_NORTHING, 0.0 );
    }

    else if( EQUAL(pszProjection, SRS_PT_IMW_POLYCONIC) )
    {
        *piProjSys = PAN_PROJ_IMWP;
        padfPrjParams[3] =
            TO_RADIANS * GetNormProjParm( SRS_PP_CENTRAL_MERIDIAN, 0.0 );
        padfPrjParams[0] = 
            TO_RADIANS * GetNormProjParm( SRS_PP_LATITUDE_OF_1ST_POINT, 0.0 );
        padfPrjParams[1] = 
            TO_RADIANS * GetNormProjParm( SRS_PP_LATITUDE_OF_2ND_POINT, 0.0 );
        padfPrjParams[5] = GetNormProjParm( SRS_PP_FALSE_EASTING, 0.0 );
        padfPrjParams[6] = GetNormProjParm( SRS_PP_FALSE_NORTHING, 0.0 );
    }

    // Projection unsupported by "Panorama" GIS
    else
    {
        CPLDebug( "OSR_Panorama",
                  "Projection \"%s\" unsupported by \"Panorama\" GIS. "
                  "Geographic system will be used.", pszProjection );
        *piProjSys = PAN_PROJ_NONE;
    }
 
/* -------------------------------------------------------------------- */
/*      Translate the datum.                                            */
/* -------------------------------------------------------------------- */
    const char  *pszDatum = GetAttrValue( "DATUM" );

    if ( pszDatum == NULL )
    {
        *piDatum = PAN_DATUM_NONE;
        *piEllips = PAN_ELLIPSOID_NONE;
    }
    else if ( EQUAL( pszDatum, "Pulkovo_1942" ) )
    {
        *piDatum = PAN_DATUM_PULKOVO42;
        *piEllips = PAN_ELLIPSOID_KRASSOVSKY;
    }
    else if( EQUAL( pszDatum, SRS_DN_WGS84 ) )
    {
        *piDatum = PAN_DATUM_WGS84;
        *piEllips = PAN_ELLIPSOID_WGS84;
    }

    // If not found well known datum, translate ellipsoid
    else
    {
        double      dfSemiMajor = GetSemiMajor();
        double      dfInvFlattening = GetInvFlattening();
        size_t      i;

#ifdef DEBUG
        CPLDebug( "OSR_Panorama",
                  "Datum \"%s\" unsupported by \"Panorama\" GIS. "
                  "Trying to translate an ellipsoid definition.", pszDatum );
#endif
       
        for ( i = 0; i < NUMBER_OF_ELLIPSOIDS; i++ )
        {
            if ( aoEllips[i] )
            {
                double  dfSM = 0.0;
                double  dfIF = 1.0;

                if ( OSRGetEllipsoidInfo( aoEllips[i], NULL,
                                          &dfSM, &dfIF ) == OGRERR_NONE
                     && CPLIsEqual(dfSemiMajor, dfSM)
                     && CPLIsEqual(dfInvFlattening, dfIF) )
                {
                    *piEllips = i;
                    break;
                }
            }
        }

        if ( i == NUMBER_OF_ELLIPSOIDS )    // Didn't found matches.
        {
#ifdef DEBUG
            CPLDebug( "OSR_Panorama",
                      "Ellipsoid \"%s\" unsupported by \"Panorama\" GIS.",
                      pszDatum );
#endif
            *piDatum = PAN_DATUM_NONE;
            *piEllips = PAN_ELLIPSOID_NONE;
        }
    }

    return OGRERR_NONE;
}
<|MERGE_RESOLUTION|>--- conflicted
+++ resolved
@@ -68,11 +68,7 @@
 #define PAN_PROJ_CEA    28L     // Cylindrical Equal Area (Lambert)
 #define PAN_PROJ_IMWP   29L     // International Map of the World Polyconic
 #define PAN_PROJ_MILLER 34L     // Miller
-<<<<<<< HEAD
-
-
-=======
->>>>>>> a154a4de
+
 /************************************************************************/
 /*  "Panorama" datum codes.                                             */
 /************************************************************************/
